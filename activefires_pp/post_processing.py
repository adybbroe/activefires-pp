#!/usr/bin/env python
# -*- coding: utf-8 -*-

# Copyright (c) 2021 - 2023 Adam.Dybbroe

# Author(s):

#   Adam Dybbroe <Firstname.Lastname@smhi.se>

# This program is free software: you can redistribute it and/or modify
# it under the terms of the GNU General Public License as published by
# the Free Software Foundation, either version 3 of the License, or
# (at your option) any later version.

# This program is distributed in the hope that it will be useful,
# but WITHOUT ANY WARRANTY; without even the implied warranty of
# MERCHANTABILITY or FITNESS FOR A PARTICULAR PURPOSE.  See the
# GNU General Public License for more details.

# You should have received a copy of the GNU General Public License
# along with this program.  If not, see <http://www.gnu.org/licenses/>.

"""Post processing on the Active Fire detections."""

import socket
from trollsift import Parser, globify
import time
import pandas as pd
from datetime import datetime, timedelta
import numpy as np
import os
from six.moves.urllib.parse import urlparse

import logging
import signal
from queue import Empty
from threading import Thread
from posttroll.listener import ListenerContainer
from posttroll.message import Message
from posttroll.publisher import NoisyPublisher
import pyproj
from matplotlib.path import Path
import shapely

from activefires_pp.geojson_utils import store_geojson
from activefires_pp.geojson_utils import geojson_feature_collection_from_detections
from activefires_pp.geojson_utils import map_coordinates_in_feature_collection

from activefires_pp.utils import datetime_utc2local
from activefires_pp.utils import UnitConverter
from activefires_pp.utils import get_local_timezone_offset
from activefires_pp.config import read_config
from activefires_pp.geometries_from_shapefiles import ShapeGeometry

# M-band output:
# column 1: latitude of fire pixel (degrees)
# column 2: longitude of fire pixel (degrees)
# column 3: M13 brightness temperature of fire pixel (K)
# column 4: Along-scan fire pixel resolution (km)
# column 5: Along-track fire pixel resolution (km)
# column 6: detection confidence (%)
#           7=low, 8=nominal, 9=high (Imager Resolution)
#           0-100 % (Moderate Resolution)
# column 7: fire radiative power (MW)
# I-band output:
# column 1: latitude of fire pixel (degrees)
# column 2: longitude of fire pixel (degrees)
# column 3: I04 brightness temperature of fire pixel (K)
# column 4: Along-scan fire pixel resolution (km)
# column 5: Along-track fire pixel resolution (km)
# column 6: detection confidence ([7,8,9]->[lo,med,hi])
# column 7: fire radiative power (MW)
#
COL_NAMES = ["latitude", "longitude", "tb", "along_scan_res", "along_track_res", "conf", "power"]

NO_FIRES_TEXT = 'No fire detections for this granule'


logger = logging.getLogger(__name__)
logging.getLogger("fiona").setLevel(logging.WARNING)


class ActiveFiresShapefileFiltering(object):
    """Reading, filtering and writing Active Fire detections.

    Reading either the CSPP VIIRS AF output (txt files) or the Geojson formatted files.
    Filtering for static and false alarms, and/or simply on geographical regions.
    Data is stored in geojson format.
    """

    def __init__(self, filepath=None, afdata=None, platform_name=None, timezone='GMT'):
        """Initialize the ActiveFiresShapefileFiltering class."""
        self.input_filepath = filepath
        self._afdata = afdata
        if afdata is None:
            self.metadata = {}
        else:
            self.metadata = afdata.attrs

        self.timezone = timezone
        self.platform_name = platform_name

    def get_af_data(self, filepattern=None, localtime=True):
        """Read the Active Fire results from file - ascii formatted output from CSPP VIIRS-AF."""
        if self._afdata is not None:
            # Make sure the attrs are populated with metadata instance attribute
            self._afdata.attrs.update(self.metadata)
            return self._afdata

        if not self.input_filepath or not os.path.exists(self.input_filepath):
            # FIXME! Better to raise an exception!?
            return self._afdata

        if not filepattern:
            raise AttributeError("file pattern must be provided in order to be able to read from file!")

        self.metadata = self._get_metadata_from_filename(filepattern)
        self._afdata = _read_data(self.input_filepath)
        self._add_start_and_end_time_to_active_fires_data(localtime)

        return self._afdata

    def _get_metadata_from_filename(self, infile_pattern):
        """From the filename retrieve the metadata such as satellite and sensing time."""
        return get_metadata_from_filename(infile_pattern, self.input_filepath)

    def _add_start_and_end_time_to_active_fires_data(self, localtime):
        """Add start and end time to active fires data."""
        if localtime:
            logger.info("Convert to local time zone!")
            starttime = datetime_utc2local(self.metadata['start_time'], self.timezone)
            endtime = datetime_utc2local(self.metadata['end_time'], self.timezone)
        else:
            starttime = datetime_utc2local(self.metadata['start_time'], 'GMT')
            endtime = datetime_utc2local(self.metadata['end_time'], 'GMT')

        starttime = starttime.replace(tzinfo=None)
        endtime = endtime.replace(tzinfo=None)

        self._afdata['starttime'] = np.repeat(starttime, len(self._afdata)).astype(np.datetime64)
        self._afdata['endtime'] = np.repeat(endtime, len(self._afdata)).astype(np.datetime64)

        logger.info('Start and end times: %s %s',
                    str(self._afdata['starttime'][0]),
                    str(self._afdata['endtime'][0]))

    def _apply_timezone_offset(self, obstime):
        """Apply the time zone offset to the datetime objects."""
        obstime_offset = get_local_timezone_offset(self.timezone)
        return np.repeat(obstime.replace(tzinfo=None) + obstime_offset,
                         len(self._afdata)).astype(np.datetime64)

    def fires_filtering(self, shapefile, start_geometries_index=1, inside=True):
        """Remove fires outside National borders or filter out potential false detections.

        If *inside* is True the filtering will keep those detections that are inside the polygon.
        If *inside* is False the filtering will disregard the detections that are inside the polygon.
        """
        detections = self._afdata

        lons = detections.longitude.values
        lats = detections.latitude.values

        toc = time.time()
        points_inside = get_global_mask_from_shapefile(shapefile, (lons, lats), start_geometries_index)
        logger.debug("Time used checking inside polygon - mpl path method: %f", time.time() - toc)

        self._afdata = detections[points_inside == inside]

        if len(self._afdata) == 0:
            logger.debug("No fires after filtering on Polygon...")
        else:
            logger.debug("Number of detections after filtering on Polygon: %d", len(self._afdata))

    def get_regional_filtermasks(self, shapefile, globstr):
        """Get the regional filter masks from the shapefile."""
        detections = self._afdata

        lons = detections.longitude.values
        lats = detections.latitude.values

        logger.debug("Before ShapeGeometry instance - shapefile name = %s" % str(shapefile))
        logger.debug("Shape file glob-string = %s" % str(globstr))
        shape_geom = ShapeGeometry(shapefile, globstr)
        shape_geom.load()

        p__ = pyproj.Proj(shape_geom.proj4str)
        metersx, metersy = p__(lons, lats)
        points = np.vstack([metersx, metersy]).T

        regional_masks = {}

        for attr, geometry in zip(shape_geom.attributes, shape_geom.geometries):
            test_omr = attr['Testomr']
            all_inside_test_omr = False
            some_inside_test_omr = False
            logger.debug(u'Test area: {}'.format(str(test_omr)))

            regional_masks[test_omr] = {'mask': None, 'attributes': attr}

            if isinstance(geometry, shapely.geometry.multipolygon.MultiPolygon):
                regional_masks[test_omr]['mask'] = get_mask_from_multipolygon(points, geometry)
            else:
                shape = geometry
                pth = Path(shape.exterior.coords)
                regional_masks[test_omr]['mask'] = pth.contains_points(points)

            if sum(regional_masks[test_omr]['mask']) == len(points):
                all_inside_test_omr = True
                some_inside_test_omr = True
                logger.debug("All points inside test area!")
            elif sum(regional_masks[test_omr]['mask']) > 0:
                some_inside_test_omr = True
                logger.debug("Some points inside test area!")

            regional_masks[test_omr]['all_inside_test_area'] = all_inside_test_omr
            regional_masks[test_omr]['some_inside_test_area'] = some_inside_test_omr

        return regional_masks


def _read_data(filepath):
    """Read the AF data."""
    with open(filepath, 'r') as fpt:
        return pd.read_csv(fpt, index_col=None, header=None, comment='#', names=COL_NAMES)


def get_metadata_from_filename(infile_pattern, filepath):
    """From the filename and its pattern get basic metadata of the satellite observations."""
    p__ = Parser(infile_pattern)
    fname = os.path.basename(filepath)
    try:
        res = p__.parse(fname)
    except ValueError:
        # Do something!
        return None

    # Fix the end time:
    endtime = datetime(res['start_time'].year, res['start_time'].month,
                       res['start_time'].day, res['end_hour'].hour, res['end_hour'].minute,
                       res['end_hour'].second)
    if endtime < res['start_time']:
        endtime = endtime + timedelta(days=1)

    res['end_time'] = endtime

    return res


def store(output_filename, detections):
    """Store the filtered AF detections on disk."""
    if len(detections) > 0:
        detections.to_csv(output_filename, index=False)
        return output_filename
    else:
        logger.debug("No detections to save!")
        return None


def get_mask_from_multipolygon(points, geometry, start_idx=1):
    """Get mask for points from a shapely Multipolygon."""
    shape = geometry.geoms[0]
    pth = Path(shape.exterior.coords)
    mask = pth.contains_points(points)

    if sum(mask) == len(points):
        return mask

    constituent_part = geometry.geoms[start_idx:]
    for shape in constituent_part.geoms:
        pth = Path(shape.exterior.coords)
        mask = np.logical_or(mask, pth.contains_points(points))
        if sum(mask) == len(points):
            break

    return mask


def get_global_mask_from_shapefile(shapefile, lonlats, start_geom_index=0):
    """Given geographical (lon,lat) points get a mask to apply when filtering."""
    lons, lats = lonlats
    logger.debug("Getting the global mask from file: shapefile file path = %s", str(shapefile))
    shape_geom = ShapeGeometry(shapefile)
    shape_geom.load()

    p__ = pyproj.Proj(shape_geom.proj4str)

    # There is only one geometry/multi-polygon!
    geometry = shape_geom.geometries[0]

    metersx, metersy = p__(lons, lats)
    points = np.vstack([metersx, metersy]).T

    return get_mask_from_multipolygon(points, geometry, start_geom_index)


class ActiveFiresPostprocessing(Thread):
    """The active fires post processor."""

    def __init__(self, configfile, shp_borders, shp_mask, regional_filtermask=None):
        """Initialize the active fires post processor class."""
        super().__init__()
        self.shp_borders = shp_borders
        self.shp_filtermask = shp_mask

        self.regional_filtermask = regional_filtermask
        self.configfile = configfile
        self.options = {}

        config = read_config(self.configfile)
        self._set_options_from_config(config)

        self.host = socket.gethostname()
        self.timezone = self.options.get('timezone', 'GMT')

        self.input_topic = self.options['subscribe_topics'][0]
        self.output_topic = self.options['publish_topic']
        self.infile_pattern = self.options.get('af_pattern_ibands')

        self.outfile_pattern_national = self.options.get('geojson_file_pattern_national')
        self.outfile_pattern_national_sweref99 = self.options.get('geojson_file_pattern_national_sweref99')
        self.outfile_pattern_regional = self.options.get('geojson_file_pattern_regional')

        # self.regional_outputs = self.options.get('geojson-regional')
        # self.national_outputs = self.options.get('geojson-national')
        # self.set_output_filename_parsers()

        self.output_dir = self.options.get('output_dir', '/tmp')
        self.filepath_detection_id_cache = self.options.get('filepath_detection_id_cache')

        frmt = self.options['regional_shapefiles_format']
        self.regional_shapefiles_globstr = globify(frmt)

        self._fire_detection_id = None
        self._initialize_fire_detection_id()

        self.listener = None
        self.publisher = None
        self.loop = False
        self._setup_and_start_communication()

    def _setup_and_start_communication(self):
        """Set up the Posttroll communication and start the publisher."""
        logger.debug("Starting up... Input topic: %s", self.input_topic)
        now = datetime_utc2local(datetime.now(), self.timezone)
        logger.debug("Output times for timezone: {zone} Now = {time}".format(zone=str(self.timezone), time=now))

        tic = time.time()
        units = {'temperature': 'degC'}
        self.unit_converter = UnitConverter(units)
        logger.debug("Unit conversion initialization with Pint took %f seconds.", time.time() - tic)

        self._check_borders_shapes_exists()

        self.listener = ListenerContainer(topics=[self.input_topic])
        self.publisher = NoisyPublisher("active_fires_postprocessing")
        self.publisher.start()
        self.loop = True
        signal.signal(signal.SIGTERM, self.signal_shutdown)

    def _set_options_from_config(self, config):
        """From the configuration on disk set the option dictionary, holding all metadata for processing."""
        for item in config:
            if not isinstance(config[item], dict):
                self.options[item] = config[item]

        if isinstance(self.options.get('subscribe_topics'), str):
            subscribe_topics = self.options.get('subscribe_topics').split(',')
            for item in subscribe_topics:
                if len(item) == 0:
                    subscribe_topics.remove(item)
            self.options['subscribe_topics'] = subscribe_topics

        if isinstance(self.options.get('publish_topics'), str):
            publish_topics = self.options.get('publish_topics').split(',')
            for item in publish_topics:
                if len(item) == 0:
                    publish_topics.remove(item)
            self.options['publish_topics'] = publish_topics

    def signal_shutdown(self, *args, **kwargs):
        """Shutdown the Active Fires postprocessing."""
        self.close()

    def check_incoming_message_and_get_filename(self, msg):
        """Check the message content and return filename if okay."""
        if msg.type not in ['file', 'collection', 'dataset']:
            logger.debug("Message type not supported: %s", str(msg.type))
            return None

        filename = get_filename_from_uri(msg.data.get('uri'))
        if not os.path.exists(filename):
            logger.warning("File does not exist: %s", filename)
            return None

        file_ok = check_file_type_okay(msg.data.get('type'))
        if not file_ok:
            output_messages = self._generate_no_fires_messages(msg, NO_FIRES_TEXT)
            for output_msg in output_messages:
                logger.debug("Sending message: %s", str(output_msg))
                self.publisher.send(str(output_msg))
            return None

        return filename

    def _national_save_and_publish(self, feature_collection, ndata, af_shapeff, msg, sweref99=False):
        """Take the fearure collection and store the results in a Geojson file and publish."""
        if feature_collection is None:
            logger.info("No geojson file created, number of fires after filtering = %d", ndata)
            output_messages = self._generate_no_fires_messages(msg,
                                                               'No true fire detections inside National borders')  # noqa
            return

        fmda = af_shapeff.metadata
        if sweref99:
            pout = Parser(self.outfile_pattern_national_sweref99)
        else:
            pout = Parser(self.outfile_pattern_national)

        out_filepath = os.path.join(self.output_dir, pout.compose(fmda))
        logger.debug("Output file path = %s", out_filepath)

        store_geojson(out_filepath, feature_collection)
        output_messages = self.get_output_messages(out_filepath, msg, ndata)

        for output_msg in output_messages:
            if output_msg:
                logger.debug("Sending message: %s", str(output_msg))
                self.publisher.send(str(output_msg))

    def do_postprocessing_on_message(self, msg, filename):
        """Do the fires post processing on a message."""
        platform_name = msg.data.get('platform_name')
        af_shapeff = ActiveFiresShapefileFiltering(filename, platform_name=platform_name,
                                                   timezone=self.timezone)
        afdata = af_shapeff.get_af_data(self.infile_pattern)
        if len(afdata) == 0:
            output_messages = self._generate_no_fires_messages(msg, NO_FIRES_TEXT)
            for output_msg in output_messages:
                logger.debug("Sending message: %s", str(output_msg))
                self.publisher.send(str(output_msg))
            return

        afdata = self.fires_filtering(msg, af_shapeff)
        logger.debug("After fires_filtering...: Number of fire detections = %d", len(afdata))
        if len(afdata) == 0:
            logger.debug("No fires - so no regional filtering to be done!")
            return

        afdata = self.add_unique_day_id(afdata)
        self.save_id_to_file()

        afdata = self.add_tb_celcius(afdata)

        # 1) Create geojson feature collection
        # 2) Dump geojson data to disk

        feature_collection = geojson_feature_collection_from_detections(afdata,
                                                                        platform_name=af_shapeff.platform_name)

        self._national_save_and_publish(feature_collection, len(afdata), af_shapeff, msg)

        sweref99_fc = map_coordinates_in_feature_collection(feature_collection, '3006')
        self._national_save_and_publish(sweref99_fc, len(afdata), af_shapeff, msg, sweref99=True)

        # Do the regional filtering now:
        if not self.regional_filtermask:
            logger.info("No regional filtering is attempted.")
            return

        # FIXME! If afdata is empty (len=0) then it seems all data are inside all regions!
        af_shapeff = ActiveFiresShapefileFiltering(afdata=afdata, platform_name=platform_name,
                                                   timezone=self.timezone)
        regional_fmask = af_shapeff.get_regional_filtermasks(self.regional_filtermask,
                                                             globstr=self.regional_shapefiles_globstr)
        regional_messages = self.regional_fires_filtering_and_publishing(msg, regional_fmask, af_shapeff)
        for region_msg in regional_messages:
            logger.debug("Sending message: %s", str(region_msg))
            self.publisher.send(str(region_msg))

    def run(self):
        """Run the AF post processing."""
        while self.loop:
            try:
                msg = self.listener.output_queue.get(timeout=1)
                logger.debug("Message: %s", str(msg.data))
            except Empty:
                continue
            else:
                filename = self.check_incoming_message_and_get_filename(msg)
                if not filename:
                    continue

                self.do_postprocessing_on_message(msg, filename)

    def regional_fires_filtering_and_publishing(self, msg, regional_fmask, afsff_obj):
        """From the regional-fires-filter-mask and the fire detection data send regional messages."""
        logger.debug("Perform regional masking on VIIRS AF detections and publish accordingly.")

        afdata = afsff_obj.get_af_data()
        fmda = afsff_obj.metadata

        fmda['platform'] = afsff_obj.platform_name

        pout = Parser(self.outfile_pattern_regional)

        output_messages = []
        regions_with_detections = 0
        for region_name in regional_fmask:
            if not regional_fmask[region_name]['some_inside_test_area']:
                continue

            regions_with_detections = regions_with_detections + 1
            fmda['region_name'] = regional_fmask[region_name]['attributes']['Kod_omr']

            out_filepath = os.path.join(self.output_dir, pout.compose(fmda))
            logger.debug("Output file path = %s", out_filepath)
            data_in_region = afdata[regional_fmask[region_name]['mask']]

            feature_collection = geojson_feature_collection_from_detections(data_in_region,
                                                                            platform_name=fmda['platform'])
            if feature_collection is None:
                logger.warning("Something wrong happended storing regional " +
                               "data to Geojson - area: {name}".format(name=str(region_name)))
                continue

            store_geojson(out_filepath, feature_collection)

            outmsg = self._generate_output_message(out_filepath, msg, regional_fmask[region_name])
            output_messages.append(outmsg)
            logger.info("Geojson file created! Number of fires in region = %d", len(data_in_region))

        logger.debug("Regional masking done. Number of regions with fire " +
                     "detections on this granule: %s" % str(regions_with_detections))
        return output_messages

    def fires_filtering(self, msg, af_shapeff):
        """Read Active Fire data and perform spatial filtering removing false detections.

        Do the national filtering first, and then filter out potential false
        detections by the special mask for that.

        """
        logger.debug("Read VIIRS AF detections and perform quality control and spatial filtering")

        fmda = af_shapeff.metadata
        # metdata contains time and everything but it is not being transfered to the dataframe.attrs

        pout = Parser(self.outfile_pattern_national)
        out_filepath = os.path.join(self.output_dir, pout.compose(fmda))
        logger.debug("Output file path = %s", out_filepath)

        # National filtering:
        af_shapeff.fires_filtering(self.shp_borders)

        # Metadata should be transfered here!
        afdata_ff = af_shapeff.get_af_data()

        if len(afdata_ff) > 0:
            logger.debug("Doing the fires filtering: shapefile-mask = %s", str(self.shp_filtermask))
            af_shapeff.fires_filtering(self.shp_filtermask, start_geometries_index=0, inside=False)
            afdata_ff = af_shapeff.get_af_data()
            logger.debug("After fires_filtering: Number of fire detections left: %d", len(afdata_ff))

        return afdata_ff

    def get_output_messages(self, filepath, msg, number_of_data):
        """Generate the adequate output message(s) depending on if an output file was created or not."""
        logger.info("Geojson file created! Number of fires = %d", number_of_data)
        return [self._generate_output_message(filepath, msg)]

    def _generate_output_message(self, filepath, input_msg, region=None):
        """Create the output message to publish."""
        output_topic = generate_posttroll_topic(self.output_topic, region)
        to_send = prepare_posttroll_message(input_msg, region)
<<<<<<< HEAD
        # to_send['uri'] = ('ssh://%s/%s' % (self.host, filepath))
=======
>>>>>>> ce024b3c
        to_send['uri'] = str(filepath)
        to_send['uid'] = os.path.basename(filepath)
        to_send['type'] = 'GEOJSON-filtered'
        to_send['format'] = 'geojson'
        to_send['product'] = 'afimg'
        pubmsg = Message(output_topic, 'file', to_send)
        return pubmsg

    def _generate_no_fires_messages(self, input_msg, msg_string):
        """Create the output messages to publish."""
        to_send = prepare_posttroll_message(input_msg)
        to_send['info'] = msg_string
        publish_messages = []
        for ext in ['National', 'Regional']:
            topic = self.output_topic + '/' + ext
            publish_messages.append(Message(topic, 'info', to_send))

        return publish_messages

    def _check_borders_shapes_exists(self):
        """Check that the national borders shapefile exists on disk."""
        if not os.path.exists(self.shp_borders):
            raise OSError("Shape file does not exist! Filename = %s" % self.shp_borders)

    def _initialize_fire_detection_id(self):
        """Initialize the fire detection ID."""
        if self.filepath_detection_id_cache and os.path.exists(self.filepath_detection_id_cache):
            self._fire_detection_id = self.get_id_from_file()
        else:
            self._fire_detection_id = {'date': datetime.utcnow(), 'counter': 0}

    def update_fire_detection_id(self):
        """Update the fire detection ID registry."""
        now = datetime.utcnow()
        tdelta = now - self._fire_detection_id['date']
        if tdelta.total_seconds() > 24*3600:
            self._initialize_fire_detection_id()
        elif tdelta.total_seconds() > 0 and self._fire_detection_id['date'].day != now.day:
            self._initialize_fire_detection_id()

        self._fire_detection_id['counter'] = self._fire_detection_id['counter'] + 1

    def save_id_to_file(self):
        """Save the (current) detection id on disk.

        It is assumed that the user permissions are so that a file can actually
        be written to disk here!
        """
        with open(self.filepath_detection_id_cache, 'w') as fpt:
            id_ = self._create_id_string()
            fpt.write(id_)

    def get_id_from_file(self):
        """Read the latest stored detection id string from disk and convert to internal format."""
        with open(self.filepath_detection_id_cache, 'r') as fpt:
            idstr = fpt.read()

        return self._get_id_from_string(idstr)

    def _get_id_from_string(self, idstr):
        """Get the detection id from string."""
        datestr, counter = idstr.split('-')
        return {'date': datetime.strptime(datestr, '%Y%m%d'),
                'counter': int(counter)}

    def _create_id_string(self):
        """From the internal fire detection id create the id string to be exposed to the user."""
        return (self._fire_detection_id['date'].strftime('%Y%m%d') +
                '-' + str(self._fire_detection_id['counter']))

    def add_unique_day_id(self, afdata):
        """Add a unique detection id - date + a running number for the day."""
        # Add id's to the detections:
        id_list = []
        for _i in range(len(afdata)):
            self.update_fire_detection_id()
            id_ = self._create_id_string()
            id_list.append(id_)

        afdata['detection_id'] = id_list
        return afdata

    def add_tb_celcius(self, data_frame):
        """Add a column with TB in Celcius to the fire detection data frame."""
        tbc_list = []
        for _i in range(len(data_frame)):
            tbc = self.unit_converter.convert('temperature', data_frame['tb'].iloc[_i])
            tbc_list.append(tbc.magnitude)

        data_frame['tb_celcius'] = tbc_list
        return data_frame

    def close(self):
        """Shutdown the Active Fires postprocessing."""
        logger.info('Terminating Active Fires post processing.')
        self.loop = False
        logger.info('Dumping the latest detection id to disk: %s', str(self.filepath_detection_id_cache))
        self.save_id_to_file()
        try:
            self.listener.stop()
        except Exception:
            logger.exception("Couldn't stop listener.")
        if self.publisher:
            try:
                self.publisher.stop()
            except Exception:
                logger.exception("Couldn't stop publisher.")


def check_file_type_okay(file_type):
    """Check if the file is of the correct type."""
    if file_type not in ['txt', 'TXT']:
        logger.info('File type not txt: %s', str(file_type))
        return False
    return True


def get_filename_from_uri(uri):
    """Get the file name from the uri given."""
    logger.info('File uri: %s', str(uri))
    url = urlparse(uri)
    return url.path


def generate_posttroll_topic(output_topic, region=None):
    """Create the topic for the posttroll message to publish."""
    if region:
        output_topic = output_topic + '/Regional/' + region['attributes']['Kod_omr']
    else:
        output_topic = output_topic + '/National'

    return output_topic


def prepare_posttroll_message(input_msg, region=None):
    """Create the basic posttroll-message fields and return."""
    to_send = input_msg.data.copy()
    to_send.pop('dataset', None)
    to_send.pop('collection', None)
    to_send.pop('uri', None)
    to_send.pop('uid', None)
    to_send.pop('format', None)
    to_send.pop('type', None)
    # FIXME! Check that the region_name is stored as a unicode string!
    if region:
        to_send['region_name'] = region['attributes']['Testomr']
        to_send['region_code'] = region['attributes']['Kod_omr']

    return to_send<|MERGE_RESOLUTION|>--- conflicted
+++ resolved
@@ -430,6 +430,7 @@
 
     def do_postprocessing_on_message(self, msg, filename):
         """Do the fires post processing on a message."""
+        logger.debug("Current detection id: ", str(self._fire_detection_id))
         platform_name = msg.data.get('platform_name')
         af_shapeff = ActiveFiresShapefileFiltering(filename, platform_name=platform_name,
                                                    timezone=self.timezone)
@@ -449,6 +450,7 @@
 
         afdata = self.add_unique_day_id(afdata)
         self.save_id_to_file()
+        logger.debug("Current detection id: ", str(self._fire_detection_id))
 
         afdata = self.add_tb_celcius(afdata)
 
@@ -573,10 +575,6 @@
         """Create the output message to publish."""
         output_topic = generate_posttroll_topic(self.output_topic, region)
         to_send = prepare_posttroll_message(input_msg, region)
-<<<<<<< HEAD
-        # to_send['uri'] = ('ssh://%s/%s' % (self.host, filepath))
-=======
->>>>>>> ce024b3c
         to_send['uri'] = str(filepath)
         to_send['uid'] = os.path.basename(filepath)
         to_send['type'] = 'GEOJSON-filtered'
@@ -652,6 +650,7 @@
         # Add id's to the detections:
         id_list = []
         for _i in range(len(afdata)):
+            logger.debug("Updating the fire detection id...")
             self.update_fire_detection_id()
             id_ = self._create_id_string()
             id_list.append(id_)
