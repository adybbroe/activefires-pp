#!/usr/bin/env python
# -*- coding: utf-8 -*-

# Copyright (c) 2021 - 2023 Adam.Dybbroe

# Author(s):

#   Adam Dybbroe <Firstname.Lastname@smhi.se>

# This program is free software: you can redistribute it and/or modify
# it under the terms of the GNU General Public License as published by
# the Free Software Foundation, either version 3 of the License, or
# (at your option) any later version.

# This program is distributed in the hope that it will be useful,
# but WITHOUT ANY WARRANTY; without even the implied warranty of
# MERCHANTABILITY or FITNESS FOR A PARTICULAR PURPOSE.  See the
# GNU General Public License for more details.

# You should have received a copy of the GNU General Public License
# along with this program.  If not, see <http://www.gnu.org/licenses/>.

"""Post processing on the Active Fire detections."""

import socket
from trollsift import Parser, globify
import time
import pandas as pd
from datetime import datetime, timedelta
import numpy as np
import os
from six.moves.urllib.parse import urlparse

import logging
import signal
from queue import Empty
from threading import Thread
from posttroll.listener import ListenerContainer
from posttroll.message import Message
from posttroll.publisher import NoisyPublisher
import pyproj
from matplotlib.path import Path
import shapely

from activefires_pp.geojson_utils import store_geojson
from activefires_pp.geojson_utils import geojson_feature_collection_from_detections
from activefires_pp.geojson_utils import map_coordinates_in_feature_collection

from activefires_pp.utils import datetime_utc2local
from activefires_pp.utils import UnitConverter
from activefires_pp.utils import get_local_timezone_offset
from activefires_pp.config import read_config
from activefires_pp.geometries_from_shapefiles import ShapeGeometry

# M-band output:
# column 1: latitude of fire pixel (degrees)
# column 2: longitude of fire pixel (degrees)
# column 3: M13 brightness temperature of fire pixel (K)
# column 4: Along-scan fire pixel resolution (km)
# column 5: Along-track fire pixel resolution (km)
# column 6: detection confidence (%)
#           7=low, 8=nominal, 9=high (Imager Resolution)
#           0-100 % (Moderate Resolution)
# column 7: fire radiative power (MW)
# I-band output:
# column 1: latitude of fire pixel (degrees)
# column 2: longitude of fire pixel (degrees)
# column 3: I04 brightness temperature of fire pixel (K)
# column 4: Along-scan fire pixel resolution (km)
# column 5: Along-track fire pixel resolution (km)
# column 6: detection confidence ([7,8,9]->[lo,med,hi])
# column 7: fire radiative power (MW)
#
COL_NAMES = ["latitude", "longitude", "tb", "along_scan_res", "along_track_res", "conf", "power"]

NO_FIRES_TEXT = 'No fire detections for this granule'


logger = logging.getLogger(__name__)
logging.getLogger("fiona").setLevel(logging.WARNING)


class ActiveFiresShapefileFiltering(object):
    """Reading, filtering and writing Active Fire detections.

    Reading either the CSPP VIIRS AF output (txt files) or the Geojson formatted files.
    Filtering for static and false alarms, and/or simply on geographical regions.
    Data is stored in geojson format.
    """

    def __init__(self, filepath=None, afdata=None, platform_name=None, timezone='GMT'):
        """Initialize the ActiveFiresShapefileFiltering class."""
        self.input_filepath = filepath
        self._afdata = afdata
        if afdata is None:
            self.metadata = {}
        else:
            self.metadata = afdata.attrs

        self.timezone = timezone
        self.platform_name = platform_name

    def get_af_data(self, filepattern=None, localtime=True):
        """Read the Active Fire results from file - ascii formatted output from CSPP VIIRS-AF."""
        if self._afdata is not None:
            # Make sure the attrs are populated with metadata instance attribute
            self._afdata.attrs.update(self.metadata)
            return self._afdata

        if not self.input_filepath or not os.path.exists(self.input_filepath):
            # FIXME! Better to raise an exception!?
            return self._afdata

        if not filepattern:
            raise AttributeError("file pattern must be provided in order to be able to read from file!")

        self.metadata = self._get_metadata_from_filename(filepattern)
        self._afdata = _read_data(self.input_filepath)
        self._add_start_and_end_time_to_active_fires_data(localtime)

        return self._afdata

    def _get_metadata_from_filename(self, infile_pattern):
        """From the filename retrieve the metadata such as satellite and sensing time."""
        return get_metadata_from_filename(infile_pattern, self.input_filepath)

    def _add_start_and_end_time_to_active_fires_data(self, localtime):
        """Add start and end time to active fires data."""
        if localtime:
            logger.info("Convert to local time zone!")
            starttime = datetime_utc2local(self.metadata['start_time'], self.timezone)
            endtime = datetime_utc2local(self.metadata['end_time'], self.timezone)
        else:
            starttime = datetime_utc2local(self.metadata['start_time'], 'GMT')
            endtime = datetime_utc2local(self.metadata['end_time'], 'GMT')

        starttime = starttime.replace(tzinfo=None)
        endtime = endtime.replace(tzinfo=None)

        self._afdata['starttime'] = np.repeat(starttime, len(self._afdata)).astype(np.datetime64)
        self._afdata['endtime'] = np.repeat(endtime, len(self._afdata)).astype(np.datetime64)

        logger.info('Start and end times: %s %s',
                    str(self._afdata['starttime'][0]),
                    str(self._afdata['endtime'][0]))

    def _apply_timezone_offset(self, obstime):
        """Apply the time zone offset to the datetime objects."""
        obstime_offset = get_local_timezone_offset(self.timezone)
        return np.repeat(obstime.replace(tzinfo=None) + obstime_offset,
                         len(self._afdata)).astype(np.datetime64)

    def fires_filtering(self, shapefile, start_geometries_index=1, inside=True):
        """Remove fires outside National borders or filter out potential false detections.

        If *inside* is True the filtering will keep those detections that are inside the polygon.
        If *inside* is False the filtering will disregard the detections that are inside the polygon.
        """
        detections = self._afdata

        lons = detections.longitude.values
        lats = detections.latitude.values

        toc = time.time()
        points_inside = get_global_mask_from_shapefile(shapefile, (lons, lats), start_geometries_index)
        logger.debug("Time used checking inside polygon - mpl path method: %f", time.time() - toc)

        self._afdata = detections[points_inside == inside]

        if len(self._afdata) == 0:
            logger.debug("No fires after filtering on Polygon...")
        else:
            logger.debug("Number of detections after filtering on Polygon: %d", len(self._afdata))

    def get_regional_filtermasks(self, shapefile, globstr):
        """Get the regional filter masks from the shapefile."""
        detections = self._afdata

        lons = detections.longitude.values
        lats = detections.latitude.values

        logger.debug("Before ShapeGeometry instance - shapefile name = %s" % str(shapefile))
        logger.debug("Shape file glob-string = %s" % str(globstr))
        shape_geom = ShapeGeometry(shapefile, globstr)
        shape_geom.load()

        p__ = pyproj.Proj(shape_geom.proj4str)
        metersx, metersy = p__(lons, lats)
        points = np.vstack([metersx, metersy]).T

        regional_masks = {}

        for attr, geometry in zip(shape_geom.attributes, shape_geom.geometries):
            test_omr = attr['Testomr']
            all_inside_test_omr = False
            some_inside_test_omr = False
            logger.debug(u'Test area: {}'.format(str(test_omr)))

            regional_masks[test_omr] = {'mask': None, 'attributes': attr}

            if isinstance(geometry, shapely.geometry.multipolygon.MultiPolygon):
                regional_masks[test_omr]['mask'] = get_mask_from_multipolygon(points, geometry)
            else:
                shape = geometry
                pth = Path(shape.exterior.coords)
                regional_masks[test_omr]['mask'] = pth.contains_points(points)

            if sum(regional_masks[test_omr]['mask']) == len(points):
                all_inside_test_omr = True
                some_inside_test_omr = True
                logger.debug("All points inside test area!")
            elif sum(regional_masks[test_omr]['mask']) > 0:
                some_inside_test_omr = True
                logger.debug("Some points inside test area!")

            regional_masks[test_omr]['all_inside_test_area'] = all_inside_test_omr
            regional_masks[test_omr]['some_inside_test_area'] = some_inside_test_omr

        return regional_masks


def _read_data(filepath):
    """Read the AF data."""
    with open(filepath, 'r') as fpt:
        return pd.read_csv(fpt, index_col=None, header=None, comment='#', names=COL_NAMES)


def get_metadata_from_filename(infile_pattern, filepath):
    """From the filename and its pattern get basic metadata of the satellite observations."""
    p__ = Parser(infile_pattern)
    fname = os.path.basename(filepath)
    try:
        res = p__.parse(fname)
    except ValueError:
        # Do something!
        return None

    # Fix the end time:
    endtime = datetime(res['start_time'].year, res['start_time'].month,
                       res['start_time'].day, res['end_hour'].hour, res['end_hour'].minute,
                       res['end_hour'].second)
    if endtime < res['start_time']:
        endtime = endtime + timedelta(days=1)

    res['end_time'] = endtime

    return res


def store(output_filename, detections):
    """Store the filtered AF detections on disk."""
    if len(detections) > 0:
        detections.to_csv(output_filename, index=False)
        return output_filename
    else:
        logger.debug("No detections to save!")
        return None


<<<<<<< HEAD
=======
def geojson_feature_collection_from_detections(detections, platform_name=None):
    """Create the Geojson feature collection from fire detection data."""
    if len(detections) == 0:
        raise ValueError("No detections to save!")

    # Convert points to GeoJSON
    features = []
    for idx in range(len(detections)):
        starttime = detections.iloc[idx].starttime
        endtime = detections.iloc[idx].endtime
        mean_granule_time = starttime.to_pydatetime() + (endtime.to_pydatetime() -
                                                         starttime.to_pydatetime()) / 2.

        prop = {'power': detections.iloc[idx].power,
                'tb': detections.iloc[idx].tb,
                'confidence': int(detections.iloc[idx].conf),
                'observation_time': json_serial(mean_granule_time)
                }

        try:
            prop['tb_celcius'] = detections.iloc[idx].tb_celcius
        except AttributeError:
            logger.debug("Failed adding the TB in celcius!")
            pass
        try:
            prop['id'] = detections.iloc[idx].detection_id
        except AttributeError:
            logger.debug("Failed adding the unique detection id!")
            pass

        if platform_name:
            prop['platform_name'] = platform_name
        else:
            logger.debug("No platform name specified for output")

        feat = Feature(
            geometry=Point(map(float, [detections.iloc[idx].longitude, detections.iloc[idx].latitude])),
            properties=prop)
        features.append(feat)

    return FeatureCollection(features)


def store_geojson(output_filename, feature_collection):
    """Store the Geojson feature collection of fire detections on disk."""
    path = os.path.dirname(output_filename)
    if not os.path.exists(path):
        logger.info("Create directory: %s", path)
        os.makedirs(path)

    with open(output_filename, 'w') as fpt:
        dump(feature_collection, fpt)


>>>>>>> 06a6c995
def get_mask_from_multipolygon(points, geometry, start_idx=1):
    """Get mask for points from a shapely Multipolygon."""
    shape = geometry.geoms[0]
    pth = Path(shape.exterior.coords)
    mask = pth.contains_points(points)

    if sum(mask) == len(points):
        return mask

    constituent_part = geometry.geoms[start_idx:]
    for shape in constituent_part.geoms:
        pth = Path(shape.exterior.coords)
        mask = np.logical_or(mask, pth.contains_points(points))
        if sum(mask) == len(points):
            break

    return mask


def get_global_mask_from_shapefile(shapefile, lonlats, start_geom_index=0):
    """Given geographical (lon,lat) points get a mask to apply when filtering."""
    lons, lats = lonlats
    logger.debug("Getting the global mask from file: shapefile file path = %s", str(shapefile))
    shape_geom = ShapeGeometry(shapefile)
    shape_geom.load()

    p__ = pyproj.Proj(shape_geom.proj4str)

    # There is only one geometry/multi-polygon!
    geometry = shape_geom.geometries[0]

    metersx, metersy = p__(lons, lats)
    points = np.vstack([metersx, metersy]).T

    return get_mask_from_multipolygon(points, geometry, start_geom_index)


class ActiveFiresPostprocessing(Thread):
    """The active fires post processor."""

    def __init__(self, configfile, shp_borders, shp_mask, regional_filtermask=None):
        """Initialize the active fires post processor class."""
        super().__init__()
        self.shp_borders = shp_borders
        self.shp_filtermask = shp_mask

        self.regional_filtermask = regional_filtermask
        self.configfile = configfile
        self.options = {}

        config = read_config(self.configfile)
        self._set_options_from_config(config)

        self.host = socket.gethostname()
        self.timezone = self.options.get('timezone', 'GMT')

        self.input_topic = self.options['subscribe_topics'][0]
        self.output_topic = self.options['publish_topic']
        self.infile_pattern = self.options.get('af_pattern_ibands')

<<<<<<< HEAD
        self.outfile_patterns_national = config.get('output').get('national')
        self.outfile_patterns_regional = config.get('output').get('regional')
=======
        self.outfile_pattern_national = self.options.get('geojson_file_pattern_national')
        self.outfile_pattern_regional = self.options.get('geojson_file_pattern_regional')
>>>>>>> 06a6c995

        self.output_dir = self.options.get('output_dir', '/tmp')

        self.filepath_detection_id_cache = self.options.get('filepath_detection_id_cache')

        frmt = self.options['regional_shapefiles_format']
        self.regional_shapefiles_globstr = globify(frmt)

        self._fire_detection_id = None
        self._initialize_fire_detection_id()

        self.listener = None
        self.publisher = None
        self.loop = False
        self._setup_and_start_communication()

    def _setup_and_start_communication(self):
        """Set up the Posttroll communication and start the publisher."""
        logger.debug("Starting up... Input topic: %s", self.input_topic)
        now = datetime_utc2local(datetime.now(), self.timezone)
        logger.debug("Output times for timezone: {zone} Now = {time}".format(zone=str(self.timezone), time=now))

        tic = time.time()
        units = {'temperature': 'degC'}
        self.unit_converter = UnitConverter(units)
        logger.debug("Unit conversion initialization with Pint took %f seconds.", time.time() - tic)

        self._check_borders_shapes_exists()

        self.listener = ListenerContainer(topics=[self.input_topic])
        self.publisher = NoisyPublisher("active_fires_postprocessing")
        self.publisher.start()
        self.loop = True
        signal.signal(signal.SIGTERM, self.signal_shutdown)

    def _set_options_from_config(self, config):
        """From the configuration on disk set the option dictionary, holding all metadata for processing."""
        for item in config:
            if not isinstance(config[item], dict):
                self.options[item] = config[item]

        if isinstance(self.options.get('subscribe_topics'), str):
            subscribe_topics = self.options.get('subscribe_topics').split(',')
            for item in subscribe_topics:
                if len(item) == 0:
                    subscribe_topics.remove(item)
            self.options['subscribe_topics'] = subscribe_topics

        if isinstance(self.options.get('publish_topics'), str):
            publish_topics = self.options.get('publish_topics').split(',')
            for item in publish_topics:
                if len(item) == 0:
                    publish_topics.remove(item)
            self.options['publish_topics'] = publish_topics

    def signal_shutdown(self, *args, **kwargs):
        """Shutdown the Active Fires postprocessing."""
        self.close()

    def check_incoming_message_and_get_filename(self, msg):
        """Check the message content and return filename if okay."""
        if msg.type not in ['file', 'collection', 'dataset']:
            logger.debug("Message type not supported: %s", str(msg.type))
            return None

        filename = get_filename_from_uri(msg.data.get('uri'))
        if not os.path.exists(filename):
            logger.warning("File does not exist: %s", filename)
            return None

        file_ok = check_file_type_okay(msg.data.get('type'))
        if not file_ok:
            output_messages = self._generate_no_fires_messages(msg, NO_FIRES_TEXT)
            for output_msg in output_messages:
                logger.debug("Sending message: %s", str(output_msg))
                self.publisher.send(str(output_msg))
            return None

        return filename

    def _national_save_and_publish(self, feature_collection, ndata, af_shapeff, msg, projname='default'):
        """Take the fearure collection and store the results in a Geojson file and publish."""
        if feature_collection is None:
            logger.info("No geojson file created, number of fires after filtering = %d", ndata)
            output_messages = self._generate_no_fires_messages(msg,
                                                               'No true fire detections inside National borders')  # noqa
            return

        fmda = af_shapeff.metadata
        if projname != 'default':
            pout = Parser(self.outfile_patterns_national[projname]['geojson_file_pattern'])
        else:
            pout = Parser(self.outfile_patterns_national['deafult']['geojson_file_pattern'])

        out_filepath = os.path.join(self.output_dir, pout.compose(fmda))
        logger.debug("Output file path = %s", out_filepath)

        store_geojson(out_filepath, feature_collection)
        output_messages = self.get_output_messages(out_filepath, msg, ndata, proj_name=projname)

        for output_msg in output_messages:
            if output_msg:
                logger.debug("Sending message: %s", str(output_msg))
                self.publisher.send(str(output_msg))

    def do_postprocessing_on_message(self, msg, filename):
        """Do the fires post processing on a message."""
        platform_name = msg.data.get('platform_name')
        af_shapeff = ActiveFiresShapefileFiltering(filename, platform_name=platform_name,
                                                   timezone=self.timezone)
        afdata = af_shapeff.get_af_data(self.infile_pattern)
        if len(afdata) == 0:
            output_messages = self._generate_no_fires_messages(msg, NO_FIRES_TEXT)
            for output_msg in output_messages:
                logger.debug("Sending message: %s", str(output_msg))
                self.publisher.send(str(output_msg))
            return

        afdata = self.fires_filtering(msg, af_shapeff)
        logger.debug("After fires_filtering...: Number of fire detections = %d", len(afdata))
        if len(afdata) == 0:
            logger.debug("No fires - so no regional filtering to be done!")
            return

        afdata = self.add_unique_day_id(afdata)
        self.save_id_to_file()

<<<<<<< HEAD
        # 1) Create geojson feature collection
        # 2) Dump geojson data to disk

        feature_collection = geojson_feature_collection_from_detections(afdata,
                                                                        platform_name=af_shapeff.platform_name)

        for proj_name in self.outfile_patterns_national:
            if proj_name == "default":
                self._national_save_and_publish(feature_collection, len(afdata), af_shapeff, msg)
            else:
                epsg_str = self.outfile_patterns_national[proj_name].get('projection')
                other_fc = map_coordinates_in_feature_collection(feature_collection, epsg_str)
                self._national_save_and_publish(other_fc, len(afdata), af_shapeff, msg, proj_name)
=======
        afdata = self.add_tb_celcius(afdata)

        fmda = af_shapeff.metadata
        pout = Parser(self.outfile_pattern_national)
        out_filepath = os.path.join(self.output_dir, pout.compose(fmda))
        logger.debug("Output file path = %s", out_filepath)

        # 1) Create geojson feature collection
        # 2) Dump geojson data to disk
        try:
            feature_collection = geojson_feature_collection_from_detections(afdata,
                                                                            platform_name=af_shapeff.platform_name)
        except ValueError:
            logger.info("No geojson file created, number of fires after filtering = %d", len(afdata))
            output_messages = self._generate_no_fires_messages(msg,
                                                               'No true fire detections inside National borders')  # noqa
        else:
            store_geojson(out_filepath, feature_collection)
            output_messages = self.get_output_messages(out_filepath, msg, len(afdata))

        for output_msg in output_messages:
            if output_msg:
                logger.debug("Sending message: %s", str(output_msg))
                self.publisher.send(str(output_msg))
>>>>>>> 06a6c995

        # Do the regional filtering now:
        if not self.regional_filtermask:
            logger.info("No regional filtering is attempted.")
            return

        # FIXME! If afdata is empty (len=0) then it seems all data are inside all regions!
        af_shapeff = ActiveFiresShapefileFiltering(afdata=afdata, platform_name=platform_name,
                                                   timezone=self.timezone)
        regional_fmask = af_shapeff.get_regional_filtermasks(self.regional_filtermask,
                                                             globstr=self.regional_shapefiles_globstr)
        regional_messages = self.regional_fires_filtering_and_publishing(msg, regional_fmask, af_shapeff)
        for region_msg in regional_messages:
            logger.debug("Sending message: %s", str(region_msg))
            self.publisher.send(str(region_msg))

    def run(self):
        """Run the AF post processing."""
        while self.loop:
            try:
                msg = self.listener.output_queue.get(timeout=1)
                logger.debug("Message: %s", str(msg.data))
            except Empty:
                continue
            else:
                filename = self.check_incoming_message_and_get_filename(msg)
                if not filename:
                    continue

                self.do_postprocessing_on_message(msg, filename)

    def regional_fires_filtering_and_publishing(self, msg, regional_fmask, afsff_obj):
        """From the regional-fires-filter-mask and the fire detection data send regional messages."""
        logger.debug("Perform regional masking on VIIRS AF detections and publish accordingly.")

        afdata = afsff_obj.get_af_data()
        fmda = afsff_obj.metadata

        fmda['platform'] = afsff_obj.platform_name

        pout = Parser(self.outfile_patterns_regional['default']['geojson_file_pattern'])

        output_messages = []
        regions_with_detections = 0
        for region_name in regional_fmask:
            if not regional_fmask[region_name]['some_inside_test_area']:
                continue

            regions_with_detections = regions_with_detections + 1
            fmda['region_name'] = regional_fmask[region_name]['attributes']['Kod_omr']

            out_filepath = os.path.join(self.output_dir, pout.compose(fmda))
            logger.debug("Output file path = %s", out_filepath)
            data_in_region = afdata[regional_fmask[region_name]['mask']]

            try:
                feature_collection = geojson_feature_collection_from_detections(data_in_region,
                                                                                platform_name=fmda['platform'])
            except ValueError:
                logger.warning("Something wrong happended storing regional " +
                               "data to Geojson - area: {name}".format(name=str(region_name)))
                continue

            store_geojson(out_filepath, feature_collection)

            outmsg = self._generate_output_message(out_filepath, msg, 'default',
                                                   regional_fmask[region_name])
            output_messages.append(outmsg)
            logger.info("Geojson file created! Number of fires in region = %d", len(data_in_region))

        logger.debug("Regional masking done. Number of regions with fire " +
                     "detections on this granule: %s" % str(regions_with_detections))
        return output_messages

    def fires_filtering(self, msg, af_shapeff):
        """Read Active Fire data and perform spatial filtering removing false detections.

        Do the national filtering first, and then filter out potential false
        detections by the special mask for that.

        """
        logger.debug("Read VIIRS AF detections and perform quality control and spatial filtering")

        fmda = af_shapeff.metadata
        # metdata contains time and everything but it is not being transfered to the dataframe.attrs

        pout = Parser(self.outfile_patterns_national['default']['geojson_file_pattern'])
        out_filepath = os.path.join(self.output_dir, pout.compose(fmda))
        logger.debug("Output file path = %s", out_filepath)

        # National filtering:
        af_shapeff.fires_filtering(self.shp_borders)

        # Metadata should be transfered here!
        afdata_ff = af_shapeff.get_af_data()

        if len(afdata_ff) > 0:
            logger.debug("Doing the fires filtering: shapefile-mask = %s", str(self.shp_filtermask))
            af_shapeff.fires_filtering(self.shp_filtermask, start_geometries_index=0, inside=False)
            afdata_ff = af_shapeff.get_af_data()
            logger.debug("After fires_filtering: Number of fire detections left: %d", len(afdata_ff))

        return afdata_ff

    def get_output_messages(self, filepath, msg, number_of_data, proj_name='default'):
        """Generate the adequate output message(s) depending on if an output file was created or not."""
        logger.info("Geojson file created! Number of fires = %d", number_of_data)
        return [self._generate_output_message(filepath, msg, proj_name)]

    def _generate_output_message(self, filepath, input_msg, proj_name, region=None):
        """Create the output message to publish."""
        output_topic = generate_posttroll_topic(self.output_topic, region)
        to_send = prepare_posttroll_message(input_msg, region)
        to_send['uri'] = str(filepath)
        to_send['uid'] = os.path.basename(filepath)
        to_send['type'] = 'GEOJSON-filtered'
        to_send['format'] = 'geojson'
        if proj_name == 'default':
            to_send['product'] = 'afimg'
        else:
            to_send['product'] = 'afimg_{proj_name}'.format(proj_name=proj_name)

        pubmsg = Message(output_topic, 'file', to_send)
        return pubmsg

    def _generate_no_fires_messages(self, input_msg, msg_string):
        """Create the output messages to publish."""
        to_send = prepare_posttroll_message(input_msg)
        to_send['info'] = msg_string
        publish_messages = []
        for ext in ['National', 'Regional']:
            topic = self.output_topic + '/' + ext
            publish_messages.append(Message(topic, 'info', to_send))

        return publish_messages

    def _check_borders_shapes_exists(self):
        """Check that the national borders shapefile exists on disk."""
        if not os.path.exists(self.shp_borders):
            raise OSError("Shape file does not exist! Filename = %s" % self.shp_borders)

    def _initialize_fire_detection_id(self):
        """Initialize the fire detection ID."""
        if self.filepath_detection_id_cache and os.path.exists(self.filepath_detection_id_cache):
            self._fire_detection_id = self.get_id_from_file()
        else:
            self._fire_detection_id = {'date': datetime.utcnow(), 'counter': 0}

    def update_fire_detection_id(self):
        """Update the fire detection ID registry."""
        now = datetime.utcnow()
        tdelta = now - self._fire_detection_id['date']
        if tdelta.total_seconds() > 24*3600:
            self._initialize_fire_detection_id()
        elif tdelta.total_seconds() > 0 and self._fire_detection_id['date'].day != now.day:
            self._initialize_fire_detection_id()

        self._fire_detection_id['counter'] = self._fire_detection_id['counter'] + 1

    def save_id_to_file(self):
        """Save the (current) detection id on disk.

        It is assumed that the user permissions are so that a file can actually
        be written to disk here!
        """
        with open(self.filepath_detection_id_cache, 'w') as fpt:
            id_ = self._create_id_string()
            fpt.write(id_)

    def get_id_from_file(self):
        """Read the latest stored detection id string from disk and convert to internal format."""
        with open(self.filepath_detection_id_cache, 'r') as fpt:
            idstr = fpt.read()

        return self._get_id_from_string(idstr)

    def _get_id_from_string(self, idstr):
        """Get the detection id from string."""
        datestr, counter = idstr.split('-')
        return {'date': datetime.strptime(datestr, '%Y%m%d'),
                'counter': int(counter)}

    def _create_id_string(self):
        """From the internal fire detection id create the id string to be exposed to the user."""
        return (self._fire_detection_id['date'].strftime('%Y%m%d') +
                '-' + str(self._fire_detection_id['counter']))

    def add_unique_day_id(self, afdata):
        """Add a unique detection id - date + a running number for the day."""
        # Add id's to the detections:
        id_list = []
        for _i in range(len(afdata)):
            self.update_fire_detection_id()
            id_ = self._create_id_string()
            id_list.append(id_)

        afdata['detection_id'] = id_list
        return afdata

    def add_tb_celcius(self, data_frame):
        """Add a column with TB in Celcius to the fire detection data frame."""
        def kelvin2celcius(x):
            tb_c = self.unit_converter.convert('temperature', x)
            return tb_c.magnitude

        data_frame['tb_celcius'] = data_frame['tb'].apply(kelvin2celcius)
        return data_frame

    def close(self):
        """Shutdown the Active Fires postprocessing."""
        logger.info('Terminating Active Fires post processing.')
        self.loop = False
        logger.info('Dumping the latest detection id to disk: %s', str(self.filepath_detection_id_cache))
        self.save_id_to_file()
        try:
            self.listener.stop()
        except Exception:
            logger.exception("Couldn't stop listener.")
        if self.publisher:
            try:
                self.publisher.stop()
            except Exception:
                logger.exception("Couldn't stop publisher.")


def check_file_type_okay(file_type):
    """Check if the file is of the correct type."""
    if file_type not in ['txt', 'TXT']:
        logger.info('File type not txt: %s', str(file_type))
        return False
    return True


def get_filename_from_uri(uri):
    """Get the file name from the uri given."""
    logger.info('File uri: %s', str(uri))
    url = urlparse(uri)
    return url.path


def generate_posttroll_topic(output_topic, region=None):
    """Create the topic for the posttroll message to publish."""
    if region:
        output_topic = output_topic + '/Regional/' + region['attributes']['Kod_omr']
    else:
        output_topic = output_topic + '/National'

    return output_topic


def prepare_posttroll_message(input_msg, region=None):
    """Create the basic posttroll-message fields and return."""
    to_send = input_msg.data.copy()
    to_send.pop('dataset', None)
    to_send.pop('collection', None)
    to_send.pop('uri', None)
    to_send.pop('uid', None)
    to_send.pop('format', None)
    to_send.pop('type', None)
    # FIXME! Check that the region_name is stored as a unicode string!
    if region:
        to_send['region_name'] = region['attributes']['Testomr']
        to_send['region_code'] = region['attributes']['Kod_omr']

    return to_send<|MERGE_RESOLUTION|>--- conflicted
+++ resolved
@@ -256,9 +256,7 @@
         logger.debug("No detections to save!")
         return None
 
-
-<<<<<<< HEAD
-=======
+      
 def geojson_feature_collection_from_detections(detections, platform_name=None):
     """Create the Geojson feature collection from fire detection data."""
     if len(detections) == 0:
@@ -313,7 +311,6 @@
         dump(feature_collection, fpt)
 
 
->>>>>>> 06a6c995
 def get_mask_from_multipolygon(points, geometry, start_idx=1):
     """Get mask for points from a shapely Multipolygon."""
     shape = geometry.geoms[0]
@@ -374,13 +371,8 @@
         self.output_topic = self.options['publish_topic']
         self.infile_pattern = self.options.get('af_pattern_ibands')
 
-<<<<<<< HEAD
         self.outfile_patterns_national = config.get('output').get('national')
         self.outfile_patterns_regional = config.get('output').get('regional')
-=======
-        self.outfile_pattern_national = self.options.get('geojson_file_pattern_national')
-        self.outfile_pattern_regional = self.options.get('geojson_file_pattern_regional')
->>>>>>> 06a6c995
 
         self.output_dir = self.options.get('output_dir', '/tmp')
 
@@ -507,8 +499,8 @@
 
         afdata = self.add_unique_day_id(afdata)
         self.save_id_to_file()
-
-<<<<<<< HEAD
+        afdata = self.add_tb_celcius(afdata)
+
         # 1) Create geojson feature collection
         # 2) Dump geojson data to disk
 
@@ -522,32 +514,6 @@
                 epsg_str = self.outfile_patterns_national[proj_name].get('projection')
                 other_fc = map_coordinates_in_feature_collection(feature_collection, epsg_str)
                 self._national_save_and_publish(other_fc, len(afdata), af_shapeff, msg, proj_name)
-=======
-        afdata = self.add_tb_celcius(afdata)
-
-        fmda = af_shapeff.metadata
-        pout = Parser(self.outfile_pattern_national)
-        out_filepath = os.path.join(self.output_dir, pout.compose(fmda))
-        logger.debug("Output file path = %s", out_filepath)
-
-        # 1) Create geojson feature collection
-        # 2) Dump geojson data to disk
-        try:
-            feature_collection = geojson_feature_collection_from_detections(afdata,
-                                                                            platform_name=af_shapeff.platform_name)
-        except ValueError:
-            logger.info("No geojson file created, number of fires after filtering = %d", len(afdata))
-            output_messages = self._generate_no_fires_messages(msg,
-                                                               'No true fire detections inside National borders')  # noqa
-        else:
-            store_geojson(out_filepath, feature_collection)
-            output_messages = self.get_output_messages(out_filepath, msg, len(afdata))
-
-        for output_msg in output_messages:
-            if output_msg:
-                logger.debug("Sending message: %s", str(output_msg))
-                self.publisher.send(str(output_msg))
->>>>>>> 06a6c995
 
         # Do the regional filtering now:
         if not self.regional_filtermask:
