--- conflicted
+++ resolved
@@ -1,11 +1,7 @@
 #!/usr/bin/env python
 # -*- coding: utf-8 -*-
 
-<<<<<<< HEAD
 # Copyright (c) 2021-2022 Adam Dybbroe
-=======
-# Copyright (c) 2021, 2022 Adam.Dybbroe
->>>>>>> 63679fc5
 
 # Author(s):
 
@@ -29,15 +25,12 @@
 
 import cartopy.io.shapereader as shpreader
 from datetime import date, datetime, timezone, timedelta
-<<<<<<< HEAD
 from urllib.parse import urlparse
 import pathlib
 import logging
-=======
 import zoneinfo
 import yaml
 from yaml import UnsafeLoader
->>>>>>> 63679fc5
 
 LOG = logging.getLogger(__name__)
 
