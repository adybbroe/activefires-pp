--- conflicted
+++ resolved
@@ -22,6 +22,7 @@
 
 """Test the Fires filtering functionality."""
 
+from activefires_pp.tests.test_utils import MY_FILE_PATTERN
 import pytest
 from unittest.mock import patch
 
@@ -32,120 +33,7 @@
 from activefires_pp.post_processing import ActiveFiresShapefileFiltering
 from activefires_pp.post_processing import ActiveFiresPostprocessing
 from activefires_pp.post_processing import COL_NAMES
-<<<<<<< HEAD
-from activefires_pp.utils import UnitConverter
-
-from activefires_pp.post_processing import geojson_feature_collection_from_detections
-
-TEST_ACTIVE_FIRES_FILEPATH = "./AFIMG_j01_d20210414_t1126439_e1128084_b17637_c20210414114130392094_cspp_dev.txt"
-TEST_ACTIVE_FIRES_FILEPATH2 = "./AFIMG_npp_d20230616_t1110054_e1111296_b60284_c20230616112418557033_cspp_dev.txt"
-TEST_ACTIVE_FIRES_FILEPATH3 = "./AFIMG_j01_d20230617_t1140564_e1142209_b28903_c20230617115513873196_cspp_dev.txt"
-
-
-TEST_ACTIVE_FIRES_FILE_DATA = """
-# Active Fires I-band EDR
-#
-# source: AFIMG_j01_d20210414_t1126439_e1128084_b17637_c20210414114130392094_cspp_dev.nc
-# version: CSPP Active Fires version: cspp-active-fire-noaa_1.1.0
-#
-# column 1: latitude of fire pixel (degrees)
-# column 2: longitude of fire pixel (degrees)
-# column 3: I04 brightness temperature of fire pixel (K)
-# column 4: Along-scan fire pixel resolution (km)
-# column 5: Along-track fire pixel resolution (km)
-# column 6: detection confidence ([7,8,9]->[lo,med,hi])
-# column 7: fire radiative power (MW)
-#
-# number of fire pixels: 18
-#
-  59.14783859,   37.85886765,  331.58309937,  0.375,  0.375,    8,    4.67825794
-  59.05127335,   28.15227890,  349.83993530,  0.375,  0.375,    8,    7.10289335
-  59.05587006,   28.15146446,  326.76165771,  0.375,  0.375,    8,    7.10289335
-  59.46587372,   29.04332352,  327.60366821,  0.375,  0.375,    8,    5.01662874
-  59.59255981,   28.77226448,  345.88961792,  0.375,  0.375,    8,   13.13724804
-  59.58853149,   28.77531433,  339.56134033,  0.375,  0.375,    8,    8.76600266
-  59.59326553,   28.77456856,  352.21545410,  0.375,  0.375,    8,    8.76600266
-  59.59757233,   28.76391029,  328.43835449,  0.375,  0.375,    8,    5.08633661
-  58.35777283,   12.37761784,  327.17175293,  0.375,  0.375,    8,   17.58141518
-  60.30867004,   25.53105164,  349.98794556,  0.375,  0.375,    8,    6.93412018
-  55.01095581,   -2.28794742,  335.89736938,  0.375,  0.375,    8,    4.39908028
-  59.52483368,   17.16816330,  336.57437134,  0.375,  0.375,    8,   14.13167953
-  55.00822449,   -2.28098702,  344.50894165,  0.375,  0.375,    8,    4.16644764
-  60.13325882,   16.18420029,  329.47689819,  0.375,  0.375,    8,    5.32859230
-  61.30901337,   21.98561668,  341.69180298,  0.375,  0.375,    8,    8.87900448
-  58.29126740,    0.20132475,  331.47875977,  0.375,  0.375,    8,    3.64687872
-  57.42922211,   -3.47403550,  336.02111816,  0.375,  0.375,    8,    8.39092922
-  57.42747116,   -3.47912717,  353.80722046,  0.375,  0.375,    8,   12.13035393
-"""
-
-# Here we have sorted out all detections not passing the filter mask!
-# So, 4 fire detections are left corresponding to what would end up in the geojson files:
-TEST_ACTIVE_FIRES_FILE_DATA2 = """
-# Active Fires I-band EDR
-#
-# source: AFIMG_npp_d20230616_t1110054_e1111296_b60284_c20230616112418557033_cspp_dev.nc
-# version: CSPP Active Fires version: cspp-active-fire-noaa_1.1.0
-#
-# column 1: latitude of fire pixel (degrees)
-# column 2: longitude of fire pixel (degrees)
-# column 3: I04 brightness temperature of fire pixel (K)
-# column 4: Along-scan fire pixel resolution (km)
-# column 5: Along-track fire pixel resolution (km)
-# column 6: detection confidence ([7,8,9]->[lo,med,hi])
-# column 7: fire radiative power (MW)
-#
-# number of fire pixels: 14
-#
-  58.74638367,    8.54766846,  340.68481445,  0.375,  0.375,    8,   10.83046722
-  55.34669113,   -4.51371527,  325.72799683,  0.375,  0.375,    8,    6.21815872
-  62.65801239,   17.25905228,  339.66326904,  0.375,  0.375,    8,    2.51202917
-  64.21694183,   17.42074966,  329.65161133,  0.375,  0.375,    8,    3.39806151
-  64.56904602,   16.60095215,  346.52050781,  0.375,  0.375,    8,   20.59289360
-  64.57222748,   16.59840012,  348.72860718,  0.375,  0.375,    8,   20.59289360
-"""
-
-# Here we have sorted out all detections not passing the filter mask!
-# So, 1 fire detection is left corresponding to what would end up in the geojson files:
-TEST_ACTIVE_FIRES_FILE_DATA3 = """
-# Active Fires I-band EDR
-#
-# source: AFIMG_j01_d20230617_t1140564_e1142209_b28903_c20230617115513873196_cspp_dev.nc
-# version: CSPP Active Fires version: cspp-active-fire-noaa_1.1.0
-#
-# column 1: latitude of fire pixel (degrees)
-# column 2: longitude of fire pixel (degrees)
-# column 3: I04 brightness temperature of fire pixel (K)
-# column 4: Along-scan fire pixel resolution (km)
-# column 5: Along-track fire pixel resolution (km)
-# column 6: detection confidence ([7,8,9]->[lo,med,hi])
-# column 7: fire radiative power (MW)
-#
-# number of fire pixels: 9
-#
-  64.46707153,   17.65028381,  330.15390015,  0.375,  0.375,    8,    3.75669074
-"""
-
-CONFIG_EXAMPLE = {'publish_topic': '/VIIRS/L2/Fires/PP',
-                  'subscribe_topics': 'VIIRS/L2/AFI',
-                  'af_pattern_ibands':
-                  'AFIMG_{platform:s}_d{start_time:%Y%m%d_t%H%M%S%f}_e{end_hour:%H%M%S%f}' +
-                  '_b{orbit:s}_c{processing_time:%Y%m%d%H%M%S%f}_cspp_dev.txt',
-                  'geojson_file_pattern_national': 'AFIMG_{platform:s}_d{start_time:%Y%m%d_t%H%M%S}.geojson',
-                  'geojson_file_pattern_regional': 'AFIMG_{platform:s}_d{start_time:%Y%m%d_t%H%M%S}_' +
-                  '{region_name:s}.geojson',
-                  'regional_shapefiles_format': 'omr_{region_code:s}_Buffer.{ext:s}',
-                  'output_dir': '/path/where/the/filtered/results/will/be/stored',
-                  'filepath_detection_id_cache': '/path/to/the/detection_id/cache',
-                  'timezone': 'Europe/Stockholm'}
-
-OPEN_FSTREAM = io.StringIO(TEST_ACTIVE_FIRES_FILE_DATA)
-
-
-MY_FILE_PATTERN = ("AFIMG_{platform:s}_d{start_time:%Y%m%d_t%H%M%S%f}_e{end_hour:%H%M%S%f}_" +
-                   "b{orbit:s}_c{processing_time:%Y%m%d%H%M%S%f}_cspp_dev.txt")
-=======
-from activefires_pp.tests.test_utils import MY_FILE_PATTERN
->>>>>>> efe15bae
+
 
 TEST_REGIONAL_MASK = {}
 TEST_REGIONAL_MASK['Bergslagen (RRB)'] = {'mask': np.array([False, False, False, False, False,
@@ -251,46 +139,16 @@
     assert str(this._afdata['endtime'][0]) == '2021-04-14 12:28:08'
 
 
-# @patch('socket.gethostname')
-# @patch('activefires_pp.post_processing.read_config')
-# @patch('activefires_pp.post_processing.ActiveFiresPostprocessing._setup_and_start_communication')
-# def test_activefires_postprocessing_filenames_parsing(setup_comm, get_config, gethostname):
-#     """Test check the output file patterns and names parsing."""
-#     get_config.return_value = CONFIG_EXAMPLE
-#     gethostname.return_value = "my.host.name"
-
-#     myconfigfile = "/my/config/file/path"
-#     myborders_file = "/my/shape/file/with/country/borders"
-#     mymask_file = "/my/shape/file/with/polygons/to/filter/out"
-
-#     afpp = ActiveFiresPostprocessing(myconfigfile, myborders_file, mymask_file)
-
-#     p__ = afpp.regional_outputs[0]['si-units']['parser']
-#     res = p__.compose({'start_time': datetime(2000, 1, 1, 12, 0), 'region_name': 'kurt',
-#                        'platform': 'NOAA-20'})
-#     assert res == 'AFIMG_NOAA-20_d20000101_t120000_kurt.geojson'
-
-#     p__ = afpp.national_outputs[1]['celcius']['parser']
-#     res = p__.compose({'start_time': datetime(2000, 1, 1, 12, 0),
-#                        'platform': 'NOAA-20'})
-#     assert res == 'AFIMG_NOAA-20_d20000101_t120000_celcius.geojson'
-
-
 @patch('socket.gethostname')
 @patch('activefires_pp.post_processing.read_config')
 @patch('activefires_pp.post_processing.ActiveFiresPostprocessing._setup_and_start_communication')
 def test_regional_fires_filtering(setup_comm, get_config, gethostname,
                                   fake_active_fires_file_data, fake_config_data):
     """Test the regional fires filtering."""
-<<<<<<< HEAD
-    # FIXME! This test is too big/broad. Need for refactoring!
-    get_config.return_value = CONFIG_EXAMPLE
-=======
     # FIXME! This test is to big/broad. Need for refactoring!
     open_fstream, _ = fake_active_fires_file_data
-
     get_config.return_value = fake_config_data
->>>>>>> efe15bae
+
     gethostname.return_value = "my.host.name"
 
     myconfigfile = "/my/config/file/path"
@@ -414,161 +272,4 @@
         afpp._check_borders_shapes_exists()
 
     expected = "Shape file does not exist! Filename = /my/shape/file/with/country/borders"
-<<<<<<< HEAD
-    assert str(exec_info.value) == expected
-
-
-@freeze_time('2023-06-16 11:24:00')
-@patch('socket.gethostname')
-@patch('activefires_pp.post_processing.read_config')
-@patch('activefires_pp.post_processing.ActiveFiresPostprocessing._setup_and_start_communication')
-@patch('activefires_pp.post_processing._read_data')
-def test_get_feature_collection_from_firedata_with_detection_id(readdata, setup_comm,
-                                                                get_config, gethostname):
-    """Test get the Geojson Feature Collection from fire detection."""
-    get_config.return_value = CONFIG_EXAMPLE
-    gethostname.return_value = "my.host.name"
-
-    myconfigfile = "/my/config/file/path"
-    myborders_file = "/my/shape/file/with/country/borders"
-    mymask_file = "/my/shape/file/with/polygons/to/filter/out"
-
-    afpp = ActiveFiresPostprocessing(myconfigfile, myborders_file, mymask_file)
-    afpp._initialize_fire_detection_id()
-
-    myfilepath = TEST_ACTIVE_FIRES_FILEPATH2
-
-    fstream = io.StringIO(TEST_ACTIVE_FIRES_FILE_DATA2)
-    afdata = pd.read_csv(fstream, index_col=None, header=None, comment='#', names=COL_NAMES)
-    readdata.return_value = afdata
-
-    this = ActiveFiresShapefileFiltering(filepath=myfilepath, timezone='GMT')
-    with patch('os.path.exists') as mypatch:
-        mypatch.return_value = True
-        afdata = this.get_af_data(filepattern=MY_FILE_PATTERN, localtime=False)
-
-    afdata = afdata[2::]  # Reduce to only contain the last detections!
-    afdata = afpp.add_unique_day_id(afdata)
-    result = geojson_feature_collection_from_detections(afdata, platform_name='Suomi-NPP')
-
-    # NB! The time of the afdata is here still in UTC!
-    expected = FeatureCollection([{"geometry": {"coordinates": [17.259052, 62.658012],
-                                                "type": "Point"},
-                                   "properties": {"confidence": 8,
-                                                  "observation_time": "2023-06-16T11:10:47.200000",
-                                                  "platform_name": "Suomi-NPP",
-                                                  "id": '20230616-1',
-                                                  "power": 2.51202917, "tb": 339.66326904},
-                                   "type": "Feature"},
-                                  {"geometry": {"coordinates": [17.42075, 64.216942],
-                                                "type": "Point"},
-                                   "properties": {"confidence": 8,
-                                                  "observation_time": "2023-06-16T11:10:47.200000",
-                                                  "platform_name": "Suomi-NPP",
-                                                  "id": '20230616-2',
-                                                  "power": 3.39806151,
-                                                  "tb": 329.65161133},
-                                   "type": "Feature"},
-                                  {"geometry": {"coordinates": [16.600952, 64.569046],
-                                                "type": "Point"},
-                                   "properties": {"confidence": 8,
-                                                  "observation_time": "2023-06-16T11:10:47.200000",
-                                                  "platform_name": "Suomi-NPP",
-                                                  "id": '20230616-3',
-                                                  "power": 20.5928936,
-                                                  "tb": 346.52050781},
-                                   "type": "Feature"},
-                                  {"geometry": {"coordinates": [16.5984, 64.572227],
-                                                "type": "Point"},
-                                   "properties": {"confidence": 8,
-                                                  "observation_time": "2023-06-16T11:10:47.200000",
-                                                  "platform_name": "Suomi-NPP",
-                                                  "id": '20230616-4',
-                                                  "power": 20.5928936,
-                                                  "tb": 348.72860718},
-                                   "type": "Feature"}])
-
-    TestCase().assertDictEqual(result, expected)
-
-
-@patch('socket.gethostname')
-@patch('activefires_pp.post_processing.read_config')
-@patch('activefires_pp.post_processing.ActiveFiresPostprocessing._setup_and_start_communication')
-@patch('activefires_pp.post_processing._read_data')
-def test_get_feature_collection_from_firedata_tb_celcius(readdata, setup_comm,
-                                                         get_config, gethostname):
-    """Test get the Geojson Feature Collection from fire detection."""
-    get_config.return_value = CONFIG_EXAMPLE
-    gethostname.return_value = "my.host.name"
-
-    myconfigfile = "/my/config/file/path"
-    myborders_file = "/my/shape/file/with/country/borders"
-    mymask_file = "/my/shape/file/with/polygons/to/filter/out"
-
-    afpp = ActiveFiresPostprocessing(myconfigfile, myborders_file, mymask_file)
-    afpp._initialize_fire_detection_id()
-
-    units = {'temperature': 'degC'}
-    afpp.unit_converter = UnitConverter(units)
-
-    myfilepath = TEST_ACTIVE_FIRES_FILEPATH2
-    fstream = io.StringIO(TEST_ACTIVE_FIRES_FILE_DATA2)
-
-    afdata = pd.read_csv(fstream, index_col=None, header=None, comment='#', names=COL_NAMES)
-    readdata.return_value = afdata
-
-    this = ActiveFiresShapefileFiltering(filepath=myfilepath, timezone='GMT')
-    with patch('os.path.exists') as mypatch:
-        mypatch.return_value = True
-        afdata = this.get_af_data(filepattern=MY_FILE_PATTERN, localtime=False)
-
-    afdata = afdata[2::]  # Reduce to only contain the last detections!
-
-    afdata = afpp.add_tb_celcius(afdata)
-    result = geojson_feature_collection_from_detections(afdata, platform_name='Suomi-NPP')
-
-    # NB! The time of the afdata is here still in UTC!
-    expected = FeatureCollection([{"geometry": {"coordinates": [17.259052, 62.658012],
-                                                "type": "Point"},
-                                   "properties": {
-                                       "confidence": 8,
-                                       "observation_time": "2023-06-16T11:10:47.200000",
-                                       "platform_name": "Suomi-NPP",
-                                       "power": 2.51202917,
-                                       "tb": 339.66326904,
-                                       "tb_celcius": 66.51326904000001},
-                                   "type": "Feature"},
-                                  {"geometry": {"coordinates": [17.42075, 64.216942],
-                                                "type": "Point"},
-                                   "properties": {
-                                       "confidence": 8,
-                                       "observation_time": "2023-06-16T11:10:47.200000",
-                                       "platform_name": "Suomi-NPP",
-                                       "power": 3.39806151,
-                                       "tb": 329.65161133,
-                                       "tb_celcius": 56.50161133},
-                                   "type": "Feature"},
-                                  {"geometry": {"coordinates": [16.600952, 64.569046],
-                                                "type": "Point"},
-                                   "properties": {
-                                       "confidence": 8,
-                                       "observation_time": "2023-06-16T11:10:47.200000",
-                                       "platform_name": "Suomi-NPP",
-                                       "power": 20.5928936,
-                                       "tb": 346.52050781,
-                                       "tb_celcius": 73.37050781000005},
-                                   "type": "Feature"},
-                                  {"geometry": {"coordinates": [16.5984, 64.572227],
-                                                "type": "Point"},
-                                   "properties": {"confidence": 8,
-                                                  "observation_time": "2023-06-16T11:10:47.200000",
-                                                  "platform_name": "Suomi-NPP",
-                                                  "power": 20.5928936,
-                                                  "tb": 348.72860718,
-                                                  "tb_celcius": 75.57860718},
-                                   "type": "Feature"}])
-
-    TestCase().assertDictEqual(result, expected)
-=======
-    assert str(exec_info.value) == expected
->>>>>>> efe15bae
+    assert str(exec_info.value) == expected