--- conflicted
+++ resolved
@@ -1,19 +1,11 @@
 #!/usr/bin/env python
 # -*- coding: utf-8 -*-
 
-<<<<<<< HEAD
-# Copyright (c) 2021 - 2023 Adam.Dybbroe
+# Copyright (c) 2021-2023 Adam.Dybbroe
 
 # Author(s):
 
-#   Adam Dybbroe <Firstname.Lastname at smhi.se>
-=======
-# Copyright (c) 2021-2023 Adam.Dybbroe
-
-# Author(s):
-
 #   Adam Dybbroe <Firstname.Lastname@smhi.se>
->>>>>>> 232d47d6
 
 # This program is free software: you can redistribute it and/or modify
 # it under the terms of the GNU General Public License as published by
